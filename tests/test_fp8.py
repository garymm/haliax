import chex
import equinox as eqx
import jax.numpy as jnp
import jax.random as jrandom
import jax.tree_util
import numpy as np
from chex import assert_trees_all_close

import haliax as hax
from haliax._src.fp8 import compute_scale
from haliax.nn import Linear
from haliax.quantization import (
    Fp8DotGeneralOp,
    QuantizationConfig,
    apply_updates,
    partition_for_grad_overwrite,
    quantize_linear_layers,
)


def test_fp8_is_reasonable():
    In = hax.Axis("In", 8)
    Out = hax.Axis("Out", 8)
    linear = Linear.init(In, Out, key=jrandom.PRNGKey(0), init_scale=0.1)

    fp8_linear = Linear.init(
        In, Out, key=jrandom.PRNGKey(0), dot_general=hax.quantization.Fp8DotGeneralOp.init(), init_scale=0.1
    )

    input = hax.random.normal(jrandom.PRNGKey(3), In) * 0.1
    input2 = hax.random.normal(jrandom.PRNGKey(2), In) * 0.1
    output = linear(input)
    fp8_output = fp8_linear(input)
    fp8_output2 = fp8_linear(input2)

    assert output.shape == fp8_output.shape
    assert output.dtype == fp8_output.dtype

<<<<<<< HEAD
    assert_trees_all_close(output.array, fp8_output.array, atol=2e-2, rtol=1e-2)
    assert not jnp.allclose(fp8_output2.array, fp8_output.array, atol=2e-2, rtol=1e-2)
=======
    assert_trees_all_close(output.array, fp8_output.array, atol=2e-2, rtol=5e-2)
>>>>>>> a26bef49


# https://github.com/google/flax/blob/6f2b08e024c2fd2f8cec42a6c82408cb35412319/tests/linen/linen_test.py#L1222
def test_fp_loop():
    key, init_key, random_key = jrandom.split(jrandom.PRNGKey(seed=123), 3)
    Batch = hax.Axis("Batch", 16)
    In = hax.Axis("In", 16)
    Out = hax.Axis("Out", 32)
    linear = Linear.init(In, Out, key=init_key, dot_general=Fp8DotGeneralOp.init())

    def _roll_and_update(amax_h, update):
        return jnp.roll(amax_h, shift=-1, axis=0).at[0].set(update)

    lr = 1e-3

    def apply_gradients(model, grads):
        overwrites, grads = partition_for_grad_overwrite(grads)
        updates = jax.tree_util.tree_map(lambda g: -lr * g, grads)
        model = apply_updates(model, updates, overwrites)
        return model

    def _train_step(model, x, dy):
        def loss_fn(lin):
            y = lin(x)
            loss = y * dy.astype(y.dtype)
            return hax.sum(loss).scalar()

        grad_fn = eqx.filter_grad(loss_fn)
        grads = grad_fn(model)
        return apply_gradients(model, grads)

    train_fn = eqx.filter_jit(_train_step)

    scale_x, amax_history_x = jnp.ones(()), jnp.zeros((1024,))
    scale_k, amax_history_k = jnp.ones(()), jnp.zeros((1024,))
    scale_g, amax_history_g = jnp.ones(()), jnp.zeros((1024,))
    e4m3_max = jnp.finfo(jnp.float8_e4m3fn).max.astype(jnp.float32)
    e5m2_max = jnp.finfo(jnp.float8_e5m2).max.astype(jnp.float32)

    for _ in range(5):
        key, random_key = jrandom.split(key, 2)
        # x = jrandom.normal(random_key, (16, 16), dtype=jnp.float32)
        # g = jrandom.normal(random_key, (16, 32), dtype=jnp.float32)
        x = hax.random.normal(
            random_key,
            (
                Batch,
                In,
            ),
        )
        g = hax.random.normal(
            random_key,
            (
                Batch,
                Out,
            ),
        )

        # Manually compute the expected amax history and scaling factors.
        amax_from_history_x = jnp.max(amax_history_x, axis=0)
        amax_from_history_k = jnp.max(amax_history_k, axis=0)
        amax_from_history_g = jnp.max(amax_history_g, axis=0)
        scale_x = compute_scale(amax_from_history_x, scale_x, e4m3_max)
        scale_k = compute_scale(amax_from_history_k, scale_k, e4m3_max)
        scale_g = compute_scale(amax_from_history_g, scale_g, e5m2_max)
        amax_history_x = _roll_and_update(amax_history_x, jnp.max(jnp.abs(x.array)))
        amax_history_k = _roll_and_update(amax_history_k, jnp.max(jnp.abs(linear.weight.array)))
        amax_history_g = _roll_and_update(amax_history_g, jnp.max(jnp.abs(g.array)))

        linear = train_fn(linear, x, g)

        rtol, atol = 0.001, 0.001
        np.testing.assert_allclose(
            linear.dot_general.input_amax_history,  # type: ignore
            amax_history_x,
            rtol=rtol,
            atol=atol,
        )
        np.testing.assert_allclose(
            linear.dot_general.kernel_amax_history,  # type: ignore
            amax_history_k,
            rtol=rtol,
            atol=atol,
        )
        np.testing.assert_allclose(
            linear.dot_general.output_grad_amax_history,  # type: ignore
            amax_history_g,
            rtol=rtol,
            atol=atol,
        )

        np.testing.assert_allclose(linear.dot_general.input_scale, scale_x, rtol=rtol, atol=atol)  # type: ignore
        np.testing.assert_allclose(linear.dot_general.kernel_scale, scale_k, rtol=rtol, atol=atol)  # type: ignore
        np.testing.assert_allclose(linear.dot_general.output_grad_scale, scale_g, rtol=rtol, atol=atol)  # type: ignore


def test_layer_splicing():
    key, init_key, random_key = jrandom.split(jrandom.PRNGKey(seed=123), 3)
    Input = hax.Axis("Input", 16)
    Hidden = hax.Axis("Hidden", 64)
    Output = hax.Axis("Output", 32)
    mlp = hax.nn.MLP.init(Input, Output, Hidden, 3, key=init_key, init_scale=0.1)

    mlp_q = quantize_linear_layers(mlp, QuantizationConfig(fp8=True))
    for layer in mlp_q.layers:
        assert isinstance(layer.dot_general, Fp8DotGeneralOp)

    input = hax.random.normal(jrandom.PRNGKey(0), Input) * 10  # 10 so we don't underflow
    output = mlp(input)
    output_q = mlp_q(input)
    chex.assert_trees_all_close(output.array, output_q.array, atol=1e-3, rtol=1e-3)
    assert not jnp.allclose(output_q.array, 0)  # don't want them to all underflow

    mlp_q = quantize_linear_layers(mlp, QuantizationConfig(targets="layers.0", fp8=True))
    for i, layer in enumerate(mlp_q.layers):
        if i == 0:
            assert isinstance(layer.dot_general, Fp8DotGeneralOp)
        else:
            assert not isinstance(layer.dot_general, Fp8DotGeneralOp)

    mlp_q = quantize_linear_layers(mlp, QuantizationConfig(targets=["0", "1"], fp8=True))
    for i, layer in enumerate(mlp_q.layers):
        if i < 2:
            assert isinstance(layer.dot_general, Fp8DotGeneralOp)
        else:
            assert not isinstance(layer.dot_general, Fp8DotGeneralOp)


def test_fp8ize_stacking():
    class Block(eqx.Module):
        up_proj: hax.nn.Linear
        down_proj: hax.nn.Linear

        @staticmethod
        def init(In, Out, key):
            up_proj = hax.nn.Linear.init(In, Out, key=key)
            down_proj = hax.nn.Linear.init(Out, In, key=key)
            return Block(up_proj, down_proj)

        def __call__(self, x):
            return self.down_proj(self.up_proj(x))

    Layer = hax.Axis("Layer", 3)

    class Tformer(eqx.Module):
        blocks: hax.nn.Stacked[Block]

        @staticmethod
        def init(In, Out, key):
            blocks = hax.nn.Stacked.init(Layer, Block)(In, Out, key=jax.random.split(key, Layer.size))
            return Tformer(blocks)

        def __call__(self, x):
            return self.blocks.fold(x)

    In = hax.Axis("In", 16)
    Out = hax.Axis("Out", 32)
    tformer = Tformer.init(In, Out, key=jrandom.PRNGKey(0))
    tformer_q = quantize_linear_layers(tformer, QuantizationConfig(fp8=True))

    # want to be sure this vmaps the dot_general to the right places
    dg = tformer_q.blocks.stacked.up_proj.dot_general
    assert isinstance(dg, Fp8DotGeneralOp)
    assert dg.input_scale.shape == (Layer.size, 1)
    assert dg.input_amax_history.shape == (Layer.size, 1024)
    dg = tformer_q.blocks.stacked.down_proj.dot_general
    assert isinstance(dg, Fp8DotGeneralOp)

    # just stack the up_proj
    tformer_q = quantize_linear_layers(tformer, QuantizationConfig(targets=["up_proj"], fp8=True))
    dg = tformer_q.blocks.stacked.up_proj.dot_general
    assert isinstance(dg, Fp8DotGeneralOp)
    dg = tformer_q.blocks.stacked.down_proj.dot_general
    assert not isinstance(dg, Fp8DotGeneralOp)<|MERGE_RESOLUTION|>--- conflicted
+++ resolved
@@ -36,12 +36,8 @@
     assert output.shape == fp8_output.shape
     assert output.dtype == fp8_output.dtype
 
-<<<<<<< HEAD
-    assert_trees_all_close(output.array, fp8_output.array, atol=2e-2, rtol=1e-2)
-    assert not jnp.allclose(fp8_output2.array, fp8_output.array, atol=2e-2, rtol=1e-2)
-=======
     assert_trees_all_close(output.array, fp8_output.array, atol=2e-2, rtol=5e-2)
->>>>>>> a26bef49
+    assert not jnp.allclose(fp8_output2.array, fp8_output.array, atol=2e-2, rtol=2e-2)
 
 
 # https://github.com/google/flax/blob/6f2b08e024c2fd2f8cec42a6c82408cb35412319/tests/linen/linen_test.py#L1222
