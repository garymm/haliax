name: Run Levanter Tests

on: [pull_request]

jobs:
  build:

    runs-on: ubuntu-latest

    steps:
      - uses: actions/checkout@v3
      - name: Set up Python 3.10.11
        uses: actions/setup-python@v4
        with:
          python-version: 3.10.11
      - name: Install dependencies
        run: |
          python -m pip install --upgrade pip
          pip install flake8 pytest
          pip install --upgrade "jax[cpu]==0.4.26" "jaxlib[cpu]==0.4.26"

      - name: Install Levanter from source
        run: |
          cd ..
<<<<<<< HEAD
          git clone "git+https://github.com/stanford-crfm/levanter.git"
=======
          git clone https://github.com/stanford-crfm/levanter.git
>>>>>>> e5ed5d9d
          cd levanter
          pip install -e .
      - name: Install Haliax on top
        run: |
          # install second since levanter will install a built version of haliax
          cd ../haliax
          pip install .[dev]
      - name: Test levanter with pytest
        run: |
          cd ../levanter
          XLA_FLAGS=--xla_force_host_platform_device_count=8 PYTHONPATH=tests:src:../src pytest tests -m "not entry and not slow"<|MERGE_RESOLUTION|>--- conflicted
+++ resolved
@@ -22,11 +22,7 @@
       - name: Install Levanter from source
         run: |
           cd ..
-<<<<<<< HEAD
-          git clone "git+https://github.com/stanford-crfm/levanter.git"
-=======
           git clone https://github.com/stanford-crfm/levanter.git
->>>>>>> e5ed5d9d
           cd levanter
           pip install -e .
       - name: Install Haliax on top
