import typing as t
from typing import Optional, Sequence

import jax
import jax.numpy as jnp


try:
    from jax.typing import DTypeLike
except ImportError:
    from jax._src.typing import DTypeLike

import haliax.debug as debug
import haliax.nn as nn
import haliax.quantization as quantization
import haliax.random as random
import haliax.state_dict as state_dict
import haliax.tree_util as tree_util
import haliax.util as util

from ._src.dot import dot
from ._src.einsum import einsum
from ._src.rearrange import rearrange
from ._src.scan import ScanCheckpointPolicy
from .axis import (
    Axis,
    AxisSelection,
    AxisSelector,
    AxisSpec,
    axis_name,
    axis_size,
    axis_spec_to_tuple,
    concat_axes,
    dblock,
    ds,
    dslice,
    eliminate_axes,
    make_axes,
    replace_axis,
    resolve_axis,
    selects_axis,
    to_jax_shape,
)
from .core import (
    NamedArray,
    NamedArrayAxes, NamedArrayAxesSpec, NamedOrNumeric,
    are_shape_checks_enabled,
    broadcast_arrays,
    broadcast_axis,
    broadcast_to,
    enable_shape_checks,
    flatten,
    flatten_axes,
    index,
    named,
    ravel,
    rename,
    roll,
    slice,
    split,
    take,
    unbind,
    unflatten_axis,
    updated_slice,
)
from .haxtyping import Named
from .hof import fold, map, scan, vmap
<<<<<<< HEAD
from .jax_utils import filter_checkpoint
from .ops import clip, isclose, pad_left, trace, tril, triu, unique, where
=======
from .jax_utils import tree_checkpoint_name
from .ops import clip, isclose, pad_left, pad, trace, tril, triu, where
>>>>>>> a26bef49
from .partitioning import auto_sharded, axis_mapping, fsdp, named_jit, shard, shard_with_axis_mapping
from .specialized_fns import top_k
from .types import Scalar
from .util import is_named_array
from .wrap import (
    ReductionFunction,
    SimpleReductionFunction,
    wrap_axiswise_call,
    wrap_elemwise_binary,
    wrap_elemwise_unary,
    wrap_reduction_call,
)


T = t.TypeVar("T")
A = t.TypeVar("A", Scalar, NamedArray, jnp.ndarray)


# creation routines
def zeros(shape: AxisSpec, dtype: Optional[DTypeLike] = None) -> NamedArray:
    """Creates a NamedArray with all elements set to 0"""
    if dtype is None:
        dtype = jnp.float32
    return full(shape, 0, dtype)


def ones(shape: AxisSpec, dtype: Optional[DTypeLike] = None) -> NamedArray:
    """Creates a NamedArray with all elements set to 1"""
    if dtype is None:
        dtype = jnp.float32
    return full(shape, 1, dtype)


def full(shape: AxisSpec, fill_value: T, dtype: Optional[DTypeLike] = None) -> NamedArray:
    """Creates a NamedArray with all elements set to `fill_value`"""
    if isinstance(shape, Axis):
        return NamedArray(jnp.full(shape=shape.size, fill_value=fill_value, dtype=dtype), (shape,))
    else:
        x_shape = to_jax_shape(shape)
        return NamedArray(jnp.full(shape=x_shape, fill_value=fill_value, dtype=dtype), shape)


def zeros_like(a: NamedArray, dtype=None) -> NamedArray:
    """Creates a NamedArray with all elements set to 0"""
    return NamedArray(jnp.zeros_like(a.array, dtype=dtype), a.axes)


def ones_like(a: NamedArray, dtype=None) -> NamedArray:
    """Creates a NamedArray with all elements set to 1"""
    return NamedArray(jnp.ones_like(a.array, dtype=dtype), a.axes)


def full_like(a: NamedArray, fill_value: T, dtype: Optional[DTypeLike] = None) -> NamedArray:
    """Creates a NamedArray with all elements set to `fill_value`"""
    return NamedArray(jnp.full_like(a.array, fill_value, dtype=dtype), a.axes)


def arange(axis: AxisSpec, *, start=0, step=1, dtype: Optional[DTypeLike] = None) -> NamedArray:
    """
    Version of jnp.arange that returns a NamedArray.

    This version differs from jnp.arange (beyond the obvious NamedArray) in two ways:

    1) It can work with a start that is a tracer (i.e. a JAX expression), whereas jax arange is not able to handle
    tracers.
    2) Axis can be more than one axis, in  which case it's equivalent to arange of the product of sizes, followed by
    reshape.

    Examples

    ```python
    X, Y = hax.make_axes(X=3, Y=4)
    # Create a NamedArray along a single axis
    arr = hax.arange(X)  # equivalent to jnp.arange(0, 3, 1)
    # 2D
    arr = hax.arange((X, Y))  # equivalent to jnp.arange(0, 12, 1).reshape(3, 4)
    ```

    """
    size = axis_size(axis)

    arr = jax.lax.iota(dtype=dtype or jnp.result_type(start), size=size) * step + start
    arr = arr.reshape(to_jax_shape(axis))
    return NamedArray(arr, axis_spec_to_tuple(axis))


# TODO: add overrides for arraylike start/stop to linspace, logspace, geomspace
def linspace(
    axis: AxisSelector, *, start: float, stop: float, endpoint: bool = True, dtype: Optional[DTypeLike] = None
) -> NamedArray:
    """
    Version of jnp.linspace that returns a NamedArray.
    If `axis` is a string, the default number of samples (50, per numpy) will be used.
    """
    if isinstance(axis, str):
        axis = Axis(axis, 50)
    return NamedArray(jnp.linspace(start, stop, axis.size, endpoint=endpoint, dtype=dtype), (axis,))


def logspace(
    axis: AxisSelector,
    *,
    start: float,
    stop: float,
    endpoint: bool = True,
    base: float = 10.0,
    dtype: Optional[DTypeLike] = None,
) -> NamedArray:
    """
    Version of jnp.logspace that returns a NamedArray.
    If `axis` is a string, the default number of samples (50, per numpy) will be used.
    """
    if isinstance(axis, str):
        axis = Axis(axis, 50)
    return NamedArray(jnp.logspace(start, stop, axis.size, endpoint=endpoint, base=base, dtype=dtype), (axis,))


def geomspace(
    axis: AxisSelector, *, start: float, stop: float, endpoint: bool = True, dtype: Optional[DTypeLike] = None
) -> NamedArray:
    """
    Version of jnp.geomspace that returns a NamedArray.
    If `axis` is a string, the default number of samples (50, per numpy) will be used.
    """
    if isinstance(axis, str):
        axis = Axis(axis, 50)
    return NamedArray(jnp.geomspace(start, stop, axis.size, endpoint=endpoint, dtype=dtype), (axis,))


def stack(axis: AxisSelector, arrays: Sequence[NamedArray]) -> NamedArray:
    """Version of [jax.numpy.stack][] that returns a NamedArray"""
    if isinstance(axis, str):
        axis = Axis(axis, len(arrays))
    if len(arrays) == 0:
        return zeros(axis)
    arrays = [a.rearrange(arrays[0].axes) for a in arrays]
    return NamedArray(jnp.stack([a.array for a in arrays], axis=0), (axis,) + arrays[0].axes)


def repeat(
    a: NamedArray, repeats: int | jnp.ndarray, axis: AxisSelector, total_repeat_length: Optional[int] = None
) -> NamedArray:
    """Version of [jax.numpy.repeat][] that returns a NamedArray"""
    index = a.axis_indices(axis)
    if index is None:
        raise ValueError(f"Axis {axis} not found in array {a}")

    return named(
        jnp.repeat(a.array, repeats, axis=index, total_repeat_length=total_repeat_length),
        a.axes[:index] + (axis_name(axis),) + a.axes[index + 1 :],
    )


def tile(a: NamedArray, reps: dict[AxisSelector, int]) -> NamedArray:
    """
    Version of [jax.numpy.tile][] that returns a NamedArray.

    As with the non-named tile, you can add new axes by passing a dict with an axis name as the key
    and the number of reps as the value. The size of the axis (if it exists) will be ignored for new dims.
    That is, the size of the resulting axis will be the number of reps for a new axis, and the size of the
    original axis times the number of reps for an existing axis.
    """
    # we need to convert the reps to a sequence of ints
    new_dims = []
    dim_reps = [1] * len(a.axes)
    for ax, i in reps.items():
        index = a.axis_indices(ax)
        if index is None:
            new_dims.append(Axis(axis_name(ax), i))
        else:
            dim_reps[index] = i

    if len(new_dims) > 0:
        dim_reps = [ax.size for ax in new_dims] + dim_reps

    out_axes = tuple(new_dims) + tuple(ax.name for ax in a.axes)

    return named(jnp.tile(a.array, dim_reps), out_axes)


def concatenate(axis: AxisSelector, arrays: Sequence[NamedArray]) -> NamedArray:
    """Version of [jax.numpy.concatenate][] that returns a NamedArray. The returns array will have the same axis names in the
    same order as the first, with the selected axis extended by the sum of the sizes of the selected axes in the
    concatenated arrays."""
    aname = axis_name(axis)
    total_size: int = _sum(a.resolve_axis(aname).size for a in arrays)  # type: ignore
    if isinstance(axis, str):
        axis = Axis(axis, total_size)
    elif total_size != axis.size:
        raise ValueError(
            f"Cannot concatenate arrays along axis {aname} of size {axis.size} with total size {total_size}"
        )

    if len(arrays) == 0:
        return zeros(axis)

    axis_index = arrays[0].axis_indices(aname)
    if axis_index is None:
        raise ValueError(f"Axis {aname} not found in 0th array {arrays[0]}")

    axes: tuple[AxisSelector, ...] = arrays[0].axes
    # we want to use the axis name for `axis`, because it's not uncommon for those to be different lengths in the arrays
    axes = axes[:axis_index] + (aname,) + axes[axis_index + 1 :]
    arrays = [a.rearrange(axes) for a in arrays]

    new_axes = arrays[0].axes[:axis_index] + (axis,) + arrays[0].axes[axis_index + 1 :]
    return NamedArray(jnp.concatenate([a.array for a in arrays], axis=axis_index), new_axes)


# elementwise unary operations
def abs(a: A) -> A:
    return wrap_elemwise_unary(jnp.abs, a)


def absolute(a: A) -> A:
    return wrap_elemwise_unary(jnp.absolute, a)


def angle(a: A) -> A:
    return wrap_elemwise_unary(jnp.angle, a)


def arccos(a: A) -> A:
    return wrap_elemwise_unary(jnp.arccos, a)


def arccosh(a: A) -> A:
    return wrap_elemwise_unary(jnp.arccosh, a)


def arcsin(a: A) -> A:
    return wrap_elemwise_unary(jnp.arcsin, a)


def arcsinh(a: A) -> A:
    return wrap_elemwise_unary(jnp.arcsinh, a)


def arctan(a: A) -> A:
    return wrap_elemwise_unary(jnp.arctan, a)


def arctanh(a: A) -> A:
    return wrap_elemwise_unary(jnp.arctanh, a)


def around(a: A) -> A:
    return wrap_elemwise_unary(jnp.around, a)


def bitwise_not(a: A) -> A:
    return wrap_elemwise_unary(jnp.bitwise_not, a)


def cbrt(a: A) -> A:
    return wrap_elemwise_unary(jnp.cbrt, a)


def ceil(a: A) -> A:
    return wrap_elemwise_unary(jnp.ceil, a)


def conj(a: A) -> A:
    return wrap_elemwise_unary(jnp.conj, a)


def conjugate(a: A) -> A:
    return wrap_elemwise_unary(jnp.conjugate, a)


def copy(a: A) -> A:
    return wrap_elemwise_unary(jnp.copy, a)


def cos(a: A) -> A:
    return wrap_elemwise_unary(jnp.cos, a)


def cosh(a: A) -> A:
    return wrap_elemwise_unary(jnp.cosh, a)


def deg2rad(a: A) -> A:
    return wrap_elemwise_unary(jnp.deg2rad, a)


def degrees(a: A) -> A:
    return wrap_elemwise_unary(jnp.degrees, a)


def exp(a: A) -> A:
    return wrap_elemwise_unary(jnp.exp, a)


def exp2(a: A) -> A:
    return wrap_elemwise_unary(jnp.exp2, a)


def expm1(a: A) -> A:
    return wrap_elemwise_unary(jnp.expm1, a)


def fabs(a: A) -> A:
    return wrap_elemwise_unary(jnp.fabs, a)


def fix(a: A) -> A:
    return wrap_elemwise_unary(jnp.fix, a)


def floor(a: A) -> A:
    return wrap_elemwise_unary(jnp.floor, a)


def frexp(a: A) -> A:
    return wrap_elemwise_unary(jnp.frexp, a)


def i0(a: A) -> A:
    return wrap_elemwise_unary(jnp.i0, a)


def imag(a: A) -> A:
    return wrap_elemwise_unary(jnp.imag, a)


def invert(a: A) -> A:
    return wrap_elemwise_unary(jnp.invert, a)


def iscomplex(a: A) -> A:
    return wrap_elemwise_unary(jnp.iscomplex, a)


def isfinite(a: A) -> A:
    return wrap_elemwise_unary(jnp.isfinite, a)


def isinf(a: A) -> A:
    return wrap_elemwise_unary(jnp.isinf, a)


def isnan(a: A) -> A:
    return wrap_elemwise_unary(jnp.isnan, a)


def isneginf(a: A) -> A:
    return wrap_elemwise_unary(jnp.isneginf, a)


def isposinf(a: A) -> A:
    return wrap_elemwise_unary(jnp.isposinf, a)


def isreal(a: A) -> A:
    return wrap_elemwise_unary(jnp.isreal, a)


def log(a: A) -> A:
    return wrap_elemwise_unary(jnp.log, a)


def log10(a: A) -> A:
    return wrap_elemwise_unary(jnp.log10, a)


def log1p(a: A) -> A:
    return wrap_elemwise_unary(jnp.log1p, a)


def log2(a: A) -> A:
    return wrap_elemwise_unary(jnp.log2, a)


def logical_not(a: A) -> A:
    return wrap_elemwise_unary(jnp.logical_not, a)


def ndim(a: A) -> A:
    return wrap_elemwise_unary(jnp.ndim, a)


def negative(a: A) -> A:
    return wrap_elemwise_unary(jnp.negative, a)


def positive(a: A) -> A:
    return wrap_elemwise_unary(jnp.positive, a)


def rad2deg(a: A) -> A:
    return wrap_elemwise_unary(jnp.rad2deg, a)


def radians(a: A) -> A:
    return wrap_elemwise_unary(jnp.radians, a)


def real(a: A) -> A:
    return wrap_elemwise_unary(jnp.real, a)


def reciprocal(a: A) -> A:
    return wrap_elemwise_unary(jnp.reciprocal, a)


def rint(a: A) -> A:
    return wrap_elemwise_unary(jnp.rint, a)


def round(a: A, decimals: int = 0) -> A:
    return wrap_elemwise_unary(jnp.round, a, decimals=decimals)


def rsqrt(a: A) -> A:
    return wrap_elemwise_unary(jax.lax.rsqrt, a)  # nb this is in lax


def sign(a: A) -> A:
    return wrap_elemwise_unary(jnp.sign, a)


def signbit(a: A) -> A:
    return wrap_elemwise_unary(jnp.signbit, a)


def sin(a: A) -> A:
    return wrap_elemwise_unary(jnp.sin, a)


def sinc(a: A) -> A:
    return wrap_elemwise_unary(jnp.sinc, a)


def sinh(a: A) -> A:
    return wrap_elemwise_unary(jnp.sinh, a)


def square(a: A) -> A:
    return wrap_elemwise_unary(jnp.square, a)


def sqrt(a: A) -> A:
    return wrap_elemwise_unary(jnp.sqrt, a)


def tan(a: A) -> A:
    return wrap_elemwise_unary(jnp.tan, a)


def tanh(a: A) -> A:
    return wrap_elemwise_unary(jnp.tanh, a)


def trunc(a: A) -> A:
    return wrap_elemwise_unary(jnp.trunc, a)


# Reduction functions
def all(array: NamedArray, axis: Optional[AxisSelection] = None, *, where: Optional[NamedArray] = None) -> NamedArray:
    """
    Named version of [jax.numpy.all](https://jax.readthedocs.io/en/latest/_autosummary/jax.numpy.all.html#jax.numpy.all).
    """
    return wrap_reduction_call(jnp.all, array, axis, where, single_axis_only=False, supports_where=True)


def amax(array: NamedArray, axis: Optional[AxisSelection] = None, *, where: Optional[NamedArray] = None) -> NamedArray:
    """
    Aliax for max. See max for details.
    """
    return wrap_reduction_call(jnp.amax, array, axis, where, single_axis_only=False, supports_where=True)


def any(array: NamedArray, axis: Optional[AxisSelection] = None, *, where: Optional[NamedArray] = None) -> NamedArray:
    """True if any elements along a given axis or axes are True. If axis is None, any elements are True."""
    return wrap_reduction_call(jnp.any, array, axis, where, single_axis_only=False, supports_where=True)


def argmax(array: NamedArray, axis: Optional[AxisSelector]) -> NamedArray:
    return wrap_reduction_call(jnp.argmax, array, axis, None, single_axis_only=True, supports_where=False)


def argmin(array: NamedArray, axis: Optional[AxisSelector]) -> NamedArray:
    return wrap_reduction_call(jnp.argmin, array, axis, None, single_axis_only=True, supports_where=False)


def max(array: NamedArray, axis: Optional[AxisSelection] = None, *, where: Optional[NamedArray] = None) -> NamedArray:
    return wrap_reduction_call(jnp.max, array, axis, where, single_axis_only=False, supports_where=True)


def mean(
    array: NamedArray,
    axis: Optional[AxisSelection] = None,
    *,
    where: Optional[NamedArray] = None,
    dtype: Optional[DTypeLike] = None,
) -> NamedArray:
    return wrap_reduction_call(jnp.mean, array, axis, where, single_axis_only=False, supports_where=True, dtype=dtype)


def min(array: NamedArray, axis: Optional[AxisSelection] = None, *, where: Optional[NamedArray] = None) -> NamedArray:
    return wrap_reduction_call(jnp.min, array, axis, where, single_axis_only=False, supports_where=True)


def prod(
    array: NamedArray,
    axis: Optional[AxisSelection] = None,
    *,
    where: Optional[NamedArray] = None,
    dtype: Optional[DTypeLike] = None,
) -> NamedArray:
    return wrap_reduction_call(jnp.prod, array, axis, where, single_axis_only=False, supports_where=True, dtype=dtype)


def std(
    array: NamedArray,
    axis: Optional[AxisSelection] = None,
    *,
    where: Optional[NamedArray] = None,
    ddof: int = 0,
    dtype: Optional[DTypeLike] = None,
) -> NamedArray:
    return wrap_reduction_call(
        jnp.std, array, axis, where, single_axis_only=False, supports_where=True, dtype=dtype, ddof=ddof
    )


def ptp(array: NamedArray, axis: Optional[AxisSelection] = None, *, where: Optional[NamedArray] = None) -> NamedArray:
    return wrap_reduction_call(jnp.ptp, array, axis, where, single_axis_only=False, supports_where=True)


def product(
    array: NamedArray,
    axis: Optional[AxisSelection] = None,
    *,
    where: Optional[NamedArray] = None,
    dtype: Optional[DTypeLike] = None,
) -> NamedArray:
    return wrap_reduction_call(
        jnp.product, array, axis, where, single_axis_only=False, supports_where=True, dtype=dtype
    )


_sum = sum


def sum(
    array: NamedArray,
    axis: Optional[AxisSelection] = None,
    *,
    where: Optional[NamedArray] = None,
    dtype: Optional[DTypeLike] = None,
) -> NamedArray:
    return wrap_reduction_call(jnp.sum, array, axis, where, single_axis_only=False, supports_where=True, dtype=dtype)


def var(
    array: NamedArray,
    axis: Optional[AxisSelection] = None,
    *,
    where: Optional[NamedArray] = None,
    ddof: int = 0,
    dtype: Optional[DTypeLike] = None,
) -> NamedArray:
    return wrap_reduction_call(
        jnp.var, array, axis, where, single_axis_only=False, supports_where=True, dtype=dtype, ddof=ddof
    )


# "Normalization" functions that use an axis but don't change the shape


def cumsum(a: NamedArray, axis: AxisSelector, *, dtype: Optional[DTypeLike] = None) -> NamedArray:
    """
    Named version of [jax.numpy.cumsum](https://jax.readthedocs.io/en/latest/_autosummary/jax.numpy.cumsum.html)
    """
    return wrap_axiswise_call(jnp.cumsum, a, axis, dtype=dtype, single_axis_only=True)


def cumprod(a: NamedArray, axis: AxisSelector, dtype: Optional[DTypeLike] = None) -> NamedArray:
    """
    Named version of [jax.numpy.cumprod](https://jax.readthedocs.io/en/latest/_autosummary/jax.numpy.cumprod.html)
    """
    return wrap_axiswise_call(jnp.cumprod, a, axis, dtype=dtype, single_axis_only=True)


def sort(a: NamedArray, axis: AxisSelector) -> NamedArray:
    """
    Named version of [jax.numpy.sort](https://jax.readthedocs.io/en/latest/_autosummary/jax.numpy.sort.html)
    """
    return wrap_axiswise_call(jnp.sort, a, axis, single_axis_only=True)


def argsort(a: NamedArray, axis: AxisSelector) -> NamedArray:
    """
    Named version of [jax.numpy.argsort](https://jax.readthedocs.io/en/latest/_autosummary/jax.numpy.argsort.html).

    If `axis` is None, the returned array will be a 1D array of indices that would sort the flattened array,
    identical to `jax.numpy.argsort(a.array)`.
    """
    return wrap_axiswise_call(jnp.argsort, a, axis, single_axis_only=True)


# elemwise binary ops

# Note that all the heavy lifting is done by the `wrap_elemwise_binary` decorator
@wrap_elemwise_binary
def add(x1: NamedOrNumeric, x2: NamedOrNumeric, /) -> NamedOrNumeric:
    """
    Named version of [jax.numpy.add](https://jax.readthedocs.io/en/latest/_autosummary/jax.numpy.add.html)
    """
    return jnp.add(x1, x2)  # type: ignore


@wrap_elemwise_binary
def arctan2(x1: NamedOrNumeric, x2: NamedOrNumeric, /) -> NamedOrNumeric:
    """
    Named version of [jax.numpy.arctan2](https://jax.readthedocs.io/en/latest/_autosummary/jax.numpy.arctan2.html)
    """
    return jnp.arctan2(x1, x2)  # type: ignore


@wrap_elemwise_binary
def bitwise_and(x1: NamedOrNumeric, x2: NamedOrNumeric, /) -> NamedOrNumeric:
    """
    Named version of [jax.numpy.bitwise_and](https://jax.readthedocs.io/en/latest/_autosummary/jax.numpy.bitwise_and.html)
    """
    return jnp.bitwise_and(x1, x2)  # type: ignore


@wrap_elemwise_binary
def bitwise_or(x1: NamedOrNumeric, x2: NamedOrNumeric, /) -> NamedOrNumeric:
    """
    Named version of [jax.numpy.bitwise_or](https://jax.readthedocs.io/en/latest/_autosummary/jax.numpy.bitwise_or.html)
    """
    return jnp.bitwise_or(x1, x2)  # type: ignore


@wrap_elemwise_binary
def bitwise_xor(x1: NamedOrNumeric, x2: NamedOrNumeric, /) -> NamedOrNumeric:
    """
    Named version of [jax.numpy.bitwise_xor](https://jax.readthedocs.io/en/latest/_autosummary/jax.numpy.bitwise_xor.html)
    """
    return jnp.bitwise_xor(x1, x2)  # type: ignore


@wrap_elemwise_binary
def divide(x1: NamedOrNumeric, x2: NamedOrNumeric, /) -> NamedOrNumeric:
    """
    Named version of [jax.numpy.divide](https://jax.readthedocs.io/en/latest/_autosummary/jax.numpy.divide.html)
    """
    return jnp.divide(x1, x2)  # type: ignore


@wrap_elemwise_binary
def divmod(x1: NamedOrNumeric, x2: NamedOrNumeric, /) -> NamedOrNumeric:
    """
    Named version of [jax.numpy.divmod](https://jax.readthedocs.io/en/latest/_autosummary/jax.numpy.divmod.html)
    """
    return jnp.divmod(x1, x2)  # type: ignore


@wrap_elemwise_binary
def equal(x1: NamedOrNumeric, x2: NamedOrNumeric, /) -> NamedOrNumeric:
    """
    Named version of [jax.numpy.equal](https://jax.readthedocs.io/en/latest/_autosummary/jax.numpy.equal.html)
    """
    return jnp.equal(x1, x2)  # type: ignore


@wrap_elemwise_binary
def float_power(x1: NamedOrNumeric, x2: NamedOrNumeric, /) -> NamedOrNumeric:
    """
    Named version of [jax.numpy.float_power](https://jax.readthedocs.io/en/latest/_autosummary/jax.numpy.float_power.html)
    """
    return jnp.float_power(x1, x2)  # type: ignore


@wrap_elemwise_binary
def floor_divide(x1: NamedOrNumeric, x2: NamedOrNumeric, /) -> NamedOrNumeric:
    """
    Named version of [jax.numpy.floor_divide](https://jax.readthedocs.io/en/latest/_autosummary/jax.numpy.floor_divide.html)
    """
    return jnp.floor_divide(x1, x2)  # type: ignore


@wrap_elemwise_binary
def fmax(x1: NamedOrNumeric, x2: NamedOrNumeric, /) -> NamedOrNumeric:
    """
    Named version of [jax.numpy.fmax](https://jax.readthedocs.io/en/latest/_autosummary/jax.numpy.fmax.html)
    """
    return jnp.fmax(x1, x2)  # type: ignore


@wrap_elemwise_binary
def fmin(x1: NamedOrNumeric, x2: NamedOrNumeric, /) -> NamedOrNumeric:
    """
    Named version of [jax.numpy.fmin](https://jax.readthedocs.io/en/latest/_autosummary/jax.numpy.fmin.html)
    """
    return jnp.fmin(x1, x2)  # type: ignore


@wrap_elemwise_binary
def fmod(x1: NamedOrNumeric, x2: NamedOrNumeric, /) -> NamedOrNumeric:
    """
    Named version of [jax.numpy.fmod](https://jax.readthedocs.io/en/latest/_autosummary/jax.numpy.fmod.html)
    """
    return jnp.fmod(x1, x2)  # type: ignore


@wrap_elemwise_binary
def greater(x1: NamedOrNumeric, x2: NamedOrNumeric, /) -> NamedOrNumeric:
    """
    Named version of [jax.numpy.greater](https://jax.readthedocs.io/en/latest/_autosummary/jax.numpy.greater.html)
    """
    return jnp.greater(x1, x2)  # type: ignore


@wrap_elemwise_binary
def greater_equal(x1: NamedOrNumeric, x2: NamedOrNumeric, /) -> NamedOrNumeric:
    """
    Named version of [jax.numpy.greater_equal](https://jax.readthedocs.io/en/latest/_autosummary/jax.numpy.greater_equal.html)
    """
    return jnp.greater_equal(x1, x2)  # type: ignore


@wrap_elemwise_binary
def hypot(x1: NamedOrNumeric, x2: NamedOrNumeric, /) -> NamedOrNumeric:
    """
    Named version of [jax.numpy.hypot](https://jax.readthedocs.io/en/latest/_autosummary/jax.numpy.hypot.html)
    """
    return jnp.hypot(x1, x2)  # type: ignore


@wrap_elemwise_binary
def left_shift(x1: NamedOrNumeric, x2: NamedOrNumeric, /) -> NamedOrNumeric:
    """
    Named version of [jax.numpy.left_shift](https://jax.readthedocs.io/en/latest/_autosummary/jax.numpy.left_shift.html)
    """
    return jnp.left_shift(x1, x2)  # type: ignore


@wrap_elemwise_binary
def less(x1: NamedOrNumeric, x2: NamedOrNumeric, /) -> NamedOrNumeric:
    """
    Named version of [jax.numpy.less](https://jax.readthedocs.io/en/latest/_autosummary/jax.numpy.less.html)
    """
    return jnp.less(x1, x2)  # type: ignore


@wrap_elemwise_binary
def less_equal(x1: NamedOrNumeric, x2: NamedOrNumeric, /) -> NamedOrNumeric:
    """
    Named version of [jax.numpy.less_equal](https://jax.readthedocs.io/en/latest/_autosummary/jax.numpy.less_equal.html)
    """
    return jnp.less_equal(x1, x2)  # type: ignore


@wrap_elemwise_binary
def logaddexp(x1: NamedOrNumeric, x2: NamedOrNumeric, /) -> NamedOrNumeric:
    """
    Named version of [jax.numpy.logaddexp](https://jax.readthedocs.io/en/latest/_autosummary/jax.numpy.logaddexp.html)
    """
    return jnp.logaddexp(x1, x2)  # type: ignore


@wrap_elemwise_binary
def logaddexp2(x1: NamedOrNumeric, x2: NamedOrNumeric, /) -> NamedOrNumeric:
    return jnp.logaddexp2(x1, x2)  # type: ignore


@wrap_elemwise_binary
def logical_and(x1: NamedOrNumeric, x2: NamedOrNumeric, /) -> NamedOrNumeric:
    return jnp.logical_and(x1, x2)  # type: ignore


@wrap_elemwise_binary
def logical_or(x1: NamedOrNumeric, x2: NamedOrNumeric, /) -> NamedOrNumeric:
    return jnp.logical_or(x1, x2)  # type: ignore


@wrap_elemwise_binary
def logical_xor(x1: NamedOrNumeric, x2: NamedOrNumeric, /) -> NamedOrNumeric:
    return jnp.logical_xor(x1, x2)  # type: ignore


@wrap_elemwise_binary
def maximum(x1: NamedOrNumeric, x2: NamedOrNumeric, /) -> NamedOrNumeric:
    return jnp.maximum(x1, x2)  # type: ignore


@wrap_elemwise_binary
def minimum(x1: NamedOrNumeric, x2: NamedOrNumeric, /) -> NamedOrNumeric:
    return jnp.minimum(x1, x2)  # type: ignore


@wrap_elemwise_binary
def mod(x1: NamedOrNumeric, x2: NamedOrNumeric, /) -> NamedOrNumeric:
    return jnp.mod(x1, x2)  # type: ignore


@wrap_elemwise_binary
def multiply(x1: NamedOrNumeric, x2: NamedOrNumeric, /) -> NamedOrNumeric:
    return jnp.multiply(x1, x2)  # type: ignore


@wrap_elemwise_binary
def nextafter(x1: NamedOrNumeric, x2: NamedOrNumeric, /) -> NamedOrNumeric:
    return jnp.nextafter(x1, x2)  # type: ignore


@wrap_elemwise_binary
def not_equal(x1: NamedOrNumeric, x2: NamedOrNumeric, /) -> NamedOrNumeric:
    return jnp.not_equal(x1, x2)  # type: ignore


@wrap_elemwise_binary
def power(x1: NamedOrNumeric, x2: NamedOrNumeric, /) -> NamedOrNumeric:
    return jnp.power(x1, x2)  # type: ignore


@wrap_elemwise_binary
def remainder(x1: NamedOrNumeric, x2: NamedOrNumeric, /) -> NamedOrNumeric:
    return jnp.remainder(x1, x2)  # type: ignore


@wrap_elemwise_binary
def right_shift(x1: NamedOrNumeric, x2: NamedOrNumeric, /) -> NamedOrNumeric:
    return jnp.right_shift(x1, x2)  # type: ignore


@wrap_elemwise_binary
def subtract(x1: NamedOrNumeric, x2: NamedOrNumeric, /) -> NamedOrNumeric:
    return jnp.subtract(x1, x2)  # type: ignore


@wrap_elemwise_binary
def true_divide(x1: NamedOrNumeric, x2: NamedOrNumeric, /) -> NamedOrNumeric:
    return jnp.true_divide(x1, x2)  # type: ignore


# deprecated name
concat_axis_specs = concat_axes

__all__ = [
    "debug",
    "random",
    "tree_util",
    "nn",
    "state_dict",
    "Axis",
    "AxisSpec",
    "AxisSelection",
    "AxisSelector",
    "make_axes",
    "axis_name",
    "axis_size",
    "NamedArray",
    "broadcast_to",
    "broadcast_axis",
    "named",
    "dot",
    "roll",
    "split",
    "flatten_axes",
    "slice",
    "updated_slice",
    "ds",
    "dslice",
    "dblock",
    "index",
    "take",
    "unbind",
    "rename",
    "rearrange",
    "zeros",
    "ones",
    "full",
    "zeros_like",
    "ones_like",
    "full_like",
    "arange",
    "random",
    "abs",
    "absolute",
    "angle",
    "arccos",
    "arccosh",
    "arcsin",
    "arcsinh",
    "arctan",
    "arctanh",
    "around",
    "bitwise_not",
    "cbrt",
    "ceil",
    "conj",
    "conjugate",
    "copy",
    "cos",
    "cosh",
    "deg2rad",
    "degrees",
    "exp",
    "exp2",
    "expm1",
    "fabs",
    "fix",
    "floor",
    "frexp",
    "i0",
    "imag",
    "iscomplex",
    "isfinite",
    "isinf",
    "isnan",
    "isneginf",
    "isposinf",
    "isreal",
    "log",
    "log10",
    "log1p",
    "log2",
    "logical_not",
    "ndim",
    "negative",
    "positive",
    "rad2deg",
    "radians",
    "real",
    "reciprocal",
    "rint",
    "rsqrt",
    "round",
    "sign",
    "signbit",
    "sin",
    "sinc",
    "sinh",
    "square",
    "sqrt",
    "tan",
    "tanh",
    "trunc",
    "all",
    "amax",
    "any",
    "argmax",
    "argmin",
    "max",
    "mean",
    "min",
    "prod",
    "product",
    "ptp",
    "std",
    "sum",
    "var",
    "cumsum",
    "cumprod",
    "sort",
    "scan",
    "fold",
    "map",
    "vmap",
    "trace",
    "where",
    "unique",
    "clip",
    "tril",
    "triu",
    "add",
    "arctan2",
    "bitwise_and",
    "bitwise_or",
    "bitwise_xor",
    "divide",
    "divmod",
    "equal",
    "float_power",
    "floor_divide",
    "fmax",
    "fmin",
    "fmod",
    "greater",
    "greater_equal",
    "hypot",
    "left_shift",
    "less",
    "less_equal",
    "logaddexp",
    "logaddexp2",
    "logical_and",
    "logical_or",
    "logical_xor",
    "maximum",
    "minimum",
    "mod",
    "multiply",
    "nextafter",
    "not_equal",
    "power",
    "remainder",
    "right_shift",
    "subtract",
    "true_divide",
    "auto_sharded",
    "axis_mapping",
    "named_jit",
    "fsdp",
    "shard_with_axis_mapping",
    "shard",
    "enable_shape_checks",
    "are_shape_checks_enabled",
    "isclose",
    "pad_left",
    "pad",
    "stack",
    "concatenate",
    "eliminate_axes",
    "resolve_axis",
    "replace_axis",
    "selects_axis",
    "concat_axes",
    "concat_axis_specs",
    "top_k",
    "ravel",
    "flatten",
    "is_named_array",
    "tree_checkpoint_name",
    "ScanCheckpointPolicy",
    "quantization",
    "util",
    "einsum",
    "broadcast_arrays",
    "unflatten_axis",
    "ReductionFunction",
    "SimpleReductionFunction",
    "NamedArrayAxes",
    "NamedArrayAxesSpec",
    "Named",
]<|MERGE_RESOLUTION|>--- conflicted
+++ resolved
@@ -65,13 +65,8 @@
 )
 from .haxtyping import Named
 from .hof import fold, map, scan, vmap
-<<<<<<< HEAD
-from .jax_utils import filter_checkpoint
-from .ops import clip, isclose, pad_left, trace, tril, triu, unique, where
-=======
 from .jax_utils import tree_checkpoint_name
-from .ops import clip, isclose, pad_left, pad, trace, tril, triu, where
->>>>>>> a26bef49
+from .ops import clip, isclose, pad_left, pad, trace, tril, triu, unique, where
 from .partitioning import auto_sharded, axis_mapping, fsdp, named_jit, shard, shard_with_axis_mapping
 from .specialized_fns import top_k
 from .types import Scalar
